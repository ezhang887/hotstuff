use crate::config::Committee;
<<<<<<< HEAD
use crate::core::{SeqNumber, HeightNumber, Bool};
=======
use crate::core::RoundNumber;
use crate::mempool::{NodeMempool, PayloadStatus};
>>>>>>> 700fbdee
use crate::messages::{Block, Timeout, Vote, QC};
use async_trait::async_trait;
use crypto::Hash as _;
use crypto::{generate_keypair, Digest, PublicKey, SecretKey, Signature};
use rand::rngs::StdRng;
use rand::RngCore as _;
use rand::SeedableRng as _;

// Fixture.
pub fn keys() -> Vec<(PublicKey, SecretKey)> {
    let mut rng = StdRng::from_seed([0; 32]);
    (0..4).map(|_| generate_keypair(&mut rng)).collect()
}

pub fn fallback_keys() -> Vec<(PublicKey, SecretKey)> {
    let mut rng = StdRng::from_seed([1; 32]);
    (0..4).map(|_| generate_keypair(&mut rng)).collect()
}

// Fixture.
pub fn committee() -> Committee {
    Committee::new(
        keys()
            .into_iter()
            .enumerate()
            .map(|(i, (name, _))| {
                let address = format!("127.0.0.1:{}", i).parse().unwrap();
                let stake = 1;
                (name, 0, stake, address)
            })
            .collect(),
        /* epoch */ 1,
    )
}

pub fn fallback_committee() -> Committee {
    Committee::new(
        fallback_keys()
            .into_iter()
            .enumerate()
            .map(|(i, (name, _))| {
                let address = format!("127.0.0.1:{}", i).parse().unwrap();
                let stake = 1;
                (name, 0, stake, address)
            })
            .collect(),
        /* epoch */ 1,
    )
}

impl Committee {
    pub fn increment_base_port(&mut self, base_port: u16) {
        for authority in self.authorities.values_mut() {
            let port = authority.address.port();
            authority.address.set_port(base_port + port);
        }
    }
}

impl Block {
    pub fn new_from_key(
        qc: QC,
        author: PublicKey,
<<<<<<< HEAD
        view: SeqNumber,
        round: SeqNumber,
        height: HeightNumber,
        fallback: Bool,
        payload: Vec<u8>,
=======
        round: RoundNumber,
        payload: Vec<Vec<u8>>,
>>>>>>> 700fbdee
        secret: &SecretKey,
    ) -> Self {
        let block = Block {
            qc,
            tc: None,
            author,
            view,
            round,
            height,
            fallback,
            payload,
            signature: Signature::default(),
        };
        let signature = Signature::new(&block.digest(), secret);
        Self { signature, ..block }
    }
}

impl PartialEq for Block {
    fn eq(&self, other: &Self) -> bool {
        self.digest() == other.digest()
    }
}

impl Vote {
    pub fn new_from_key(
        hash: Digest,
        view: SeqNumber,
        round: SeqNumber,
        height: HeightNumber,
        fallback: Bool,
        proposer: PublicKey,
        author: PublicKey,
        secret: &SecretKey,
    ) -> Self {
        let vote = Self {
            hash,
            view,
            round,
            height,
            fallback,
            proposer,
            author,
            signature: Signature::default(),
        };
        let signature = Signature::new(&vote.digest(), &secret);
        Self { signature, ..vote }
    }
}

impl PartialEq for Vote {
    fn eq(&self, other: &Self) -> bool {
        self.digest() == other.digest()
    }
}

impl Timeout {
    pub fn new_from_key(
        high_qc: QC,
        seq: SeqNumber,
        author: PublicKey,
        secret: &SecretKey,
    ) -> Self {
        let timeout = Self {
            high_qc,
            seq,
            author,
            signature: Signature::default(),
        };
        let signature = Signature::new(&timeout.digest(), &secret);
        Self {
            signature,
            ..timeout
        }
    }
}

impl PartialEq for Timeout {
    fn eq(&self, other: &Self) -> bool {
        self.digest() == other.digest()
    }
}

// Fixture.
pub fn block() -> Block {
    let (public_key, secret_key) = keys().pop().unwrap();
    Block::new_from_key(QC::genesis(), public_key, 0, 1, 0, 0, Vec::new(), &secret_key)
}

// Fixture.
pub fn vote() -> Vote {
    let (public_key, secret_key) = keys().pop().unwrap();
    Vote::new_from_key(block().digest(), 0, 1, 0, 0, block().author, public_key, &secret_key)
}

// Fixture.
pub fn qc() -> QC {
    let mut keys = keys();
    let (public_key, _) = keys.pop().unwrap();
    let qc = QC {
        hash: Digest::default(),
        view: 0,
        round: 1,
        height: 0,
        fallback: 0,
        proposer: public_key,
        votes: Vec::new(),
    };
    let digest = qc.digest();
    let votes: Vec<_> = (0..3)
        .map(|_| {
            let (public_key, secret_key) = keys.pop().unwrap();
            (public_key, Signature::new(&digest, &secret_key))
        })
        .collect();
    QC { votes, ..qc }
}

// Fixture.
pub fn chain(keys: Vec<(PublicKey, SecretKey)>) -> Vec<Block> {
    let mut latest_qc = QC::genesis();
    keys.iter()
        .enumerate()
        .map(|(i, key)| {
            // Make a block.
            let (public_key, secret_key) = key;
            let block = Block::new_from_key(
                latest_qc.clone(),
                *public_key,
                0,
                1 + i as SeqNumber,
                0,
                0,
                Vec::new(),
                secret_key,
            );

            // Make a qc for that block (it will be used for the next block).
            let qc = QC {
                hash: block.digest(),
                view: block.view,
                round: block.round,
                height: block.height,
                fallback: block.fallback,
                proposer: block.author,
                votes: Vec::new(),
            };
            let digest = qc.digest();
            let votes: Vec<_> = keys
                .iter()
                .map(|(public_key, secret_key)| (*public_key, Signature::new(&digest, secret_key)))
                .collect();
            latest_qc = QC { votes, ..qc };

            // Return the block.
            block
        })
        .collect()
}

// Fixture
pub struct MockMempool;

#[async_trait]
impl NodeMempool for MockMempool {
    async fn get(&mut self, _max: usize) -> Vec<Vec<u8>> {
        let mut rng = StdRng::from_seed([0; 32]);
        let mut payload = [0u8; 32];
        rng.fill_bytes(&mut payload);
        vec![payload.to_vec()]
    }

    async fn verify(&mut self, _payload: &[Vec<u8>]) -> PayloadStatus {
        PayloadStatus::Accept
    }

    async fn garbage_collect(&mut self, _payload: &[Vec<u8>]) {}
}<|MERGE_RESOLUTION|>--- conflicted
+++ resolved
@@ -1,10 +1,6 @@
 use crate::config::Committee;
-<<<<<<< HEAD
 use crate::core::{SeqNumber, HeightNumber, Bool};
-=======
-use crate::core::RoundNumber;
 use crate::mempool::{NodeMempool, PayloadStatus};
->>>>>>> 700fbdee
 use crate::messages::{Block, Timeout, Vote, QC};
 use async_trait::async_trait;
 use crypto::Hash as _;
@@ -68,16 +64,11 @@
     pub fn new_from_key(
         qc: QC,
         author: PublicKey,
-<<<<<<< HEAD
         view: SeqNumber,
         round: SeqNumber,
         height: HeightNumber,
         fallback: Bool,
-        payload: Vec<u8>,
-=======
-        round: RoundNumber,
         payload: Vec<Vec<u8>>,
->>>>>>> 700fbdee
         secret: &SecretKey,
     ) -> Self {
         let block = Block {
